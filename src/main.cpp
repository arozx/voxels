#include <glad/glad.h>
#include <GLFW/glfw3.h>

// standard headers
#include <iostream>
#include <thread>
#include <chrono>
#include <random>

// glm headers
#include <glm/glm.hpp>
#include <glm/gtc/matrix_transform.hpp>
#include <glm/gtc/type_ptr.hpp>

// custom headers
#include "Camera.h"
#include "Input.h"
#include "shaders.h"
#include "World.h"
#include "Voxel.h"
#include "Frustum.h"
#include "TextRenderer.h"
#include "Renderer.h"
<<<<<<< HEAD
=======
#include "LightingManager.h"
>>>>>>> 67fbf3fb

// set camera position above the terrain
Camera camera(glm::vec3(16.0f, 20.0f, 16.0f), glm::vec3(0.0f, 1.0f, 0.0f), -90.0f, -45.0f);
float lastX = 400, lastY = 300;
bool firstMouse = true;

// Lighting variables
glm::vec3 lightPos(1.2f, 1.0f, 2.0f);
float ambientStrength = 0.1f;

// Add after other global variables
bool ambientLightEnabled = true;
float defaultAmbientStrength = 0.1f;

// Add after other lighting variables
bool diffuseLightEnabled = true;
float defaultDiffuseStrength = 1.0f;
float diffuseStrength = defaultDiffuseStrength;

// Add after other lighting variables
float lightRadius = 10.0f;
float lightHeight = 10.0f;
float lightAngle = 0.0f;

// Add after other lighting variables
bool specularLightEnabled = true;
float specularStrength = 0.5f;
int shininess = 32;  // Controls how focused the specular highlight is

// Global variable to control frustum culling
bool frustumCullingEnabled = true;

// Add after other global variables
bool showOutlines = true;
float outlineThickness = 0.03f;
glm::vec3 outlineColor(0.0f, 0.0f, 0.0f);


void update(float deltaTime, LightingManager& lightingManager)
{
    glfwPollEvents(); // poll events in the queue

    // make pointLights to move in a circle
    if (pointLights.size() > 0) {
        pointLights[0].position = lightPos; // Update first point light position
    }

    lightingManager.updateLightPosition(deltaTime);
}

void render(unsigned int VAO, unsigned int shaderProgram, World& world)
{
    glClearColor(0.2f, 0.3f, 0.3f, 1.0f);
    glClear(GL_COLOR_BUFFER_BIT | GL_DEPTH_BUFFER_BIT);

    // Enable polygon offset to prevent z-fighting
    glEnable(GL_POLYGON_OFFSET_FILL);
    glPolygonOffset(1.0f, 1.0f);

    glUseProgram(shaderProgram);

    // Set lighting uniforms
    glUniform3fv(glGetUniformLocation(shaderProgram, "viewPos"), 1, glm::value_ptr(camera.Position));

    for (int i = 0; i < pointLights.size(); ++i) {
        std::string index = std::to_string(i);
        glUniform3fv(glGetUniformLocation(shaderProgram, ("pointLights[" + index + "].position").c_str()), 1, glm::value_ptr(pointLights[i].position));
        glUniform3fv(glGetUniformLocation(shaderProgram, ("pointLights[" + index + "].color").c_str()), 1, glm::value_ptr(pointLights[i].color));
        glUniform1f(glGetUniformLocation(shaderProgram, ("pointLights[" + index + "].ambientStrength").c_str()), pointLights[i].ambientStrength);
        glUniform1f(glGetUniformLocation(shaderProgram, ("pointLights[" + index + "].diffuseStrength").c_str()), pointLights[i].diffuseStrength);
        glUniform1f(glGetUniformLocation(shaderProgram, ("pointLights[" + index + "].specularStrength").c_str()), pointLights[i].specularStrength);
    }
    glUniform1i(glGetUniformLocation(shaderProgram, "numPointLights"), pointLights.size());

    float currentAmbientStrength = ambientLightEnabled ? defaultAmbientStrength : 0.0f;
    float currentDiffuseStrength = diffuseLightEnabled ? diffuseStrength : 0.0f;
    float currentSpecularStrength = specularLightEnabled ? specularStrength : 0.0f;
    
    glUniform1f(glGetUniformLocation(shaderProgram, "ambientStrength"), currentAmbientStrength);
    glUniform1f(glGetUniformLocation(shaderProgram, "diffuseStrength"), currentDiffuseStrength);
    glUniform1f(glGetUniformLocation(shaderProgram, "specularStrength"), currentSpecularStrength);
    glUniform1i(glGetUniformLocation(shaderProgram, "shininess"), shininess);

    // Camera matrices
    glm::mat4 view = camera.GetViewMatrix();
    // Adjust near and far planes to reduce z-fighting
    glm::mat4 projection = glm::perspective(glm::radians(camera.Zoom), 800.0f / 600.0f, 0.5f, 50.0f);
    
    glUniformMatrix4fv(glGetUniformLocation(shaderProgram, "view"), 1, GL_FALSE, glm::value_ptr(view));
    glUniformMatrix4fv(glGetUniformLocation(shaderProgram, "projection"), 1, GL_FALSE, glm::value_ptr(projection));

    Frustum frustum(projection, view);

    // Render each active voxel
    for (const auto& voxel : world.getActiveVoxels()) {
        glm::vec3 min = voxel.position - glm::vec3(0.5f);
        glm::vec3 max = voxel.position + glm::vec3(0.5f);

        if (!frustumCullingEnabled || frustum.isBoxInFrustum(min, max)) {
            // First pass: render the solid cube
            glPolygonMode(GL_FRONT_AND_BACK, GL_FILL);
            glm::mat4 model = glm::mat4(1.0f);
            model = glm::translate(model, voxel.position);
            glUniformMatrix4fv(glGetUniformLocation(shaderProgram, "model"), 1, GL_FALSE, glm::value_ptr(model));
            
            // Set material properties
            glUniform3fv(glGetUniformLocation(shaderProgram, "material.color"), 1, glm::value_ptr(voxel.material->color));
            glUniform1f(glGetUniformLocation(shaderProgram, "material.ambient"), voxel.material->ambient);
            glUniform1f(glGetUniformLocation(shaderProgram, "material.diffuse"), voxel.material->diffuse);
            glUniform1f(glGetUniformLocation(shaderProgram, "material.specular"), voxel.material->specular);
            glUniform1i(glGetUniformLocation(shaderProgram, "material.shininess"), voxel.material->shininess);
            glUniform1i(glGetUniformLocation(shaderProgram, "isOutline"), 0);
            
            glBindVertexArray(VAO);
            glDrawArrays(GL_TRIANGLES, 0, 36);

            // Second pass: render the outline if enabled
            if (showOutlines) {
                glPolygonMode(GL_FRONT_AND_BACK, GL_LINE);
                model = glm::scale(model, glm::vec3(1.0f + outlineThickness));
                glUniformMatrix4fv(glGetUniformLocation(shaderProgram, "model"), 1, GL_FALSE, glm::value_ptr(model));
                
                // Set outline properties
                glUniform3fv(glGetUniformLocation(shaderProgram, "material.color"), 1, glm::value_ptr(outlineColor));
                glUniform1i(glGetUniformLocation(shaderProgram, "isOutline"), 1);
                
                glLineWidth(2.0f);
                glDrawArrays(GL_TRIANGLES, 0, 36);
                glLineWidth(1.0f);
            }
        }
    }

    // Render light source cubes
    for (const auto& light : pointLights) {
        glm::mat4 model = glm::mat4(1.0f);
        model = glm::translate(model, light.position);
        model = glm::scale(model, glm::vec3(0.2f)); // Smaller cube for light source
        glUniformMatrix4fv(glGetUniformLocation(shaderProgram, "model"), 1, GL_FALSE, glm::value_ptr(model));
        
        // Set light cube color
        glVertexAttrib3f(2, light.color.r, light.color.g, light.color.b);
        
        glBindVertexArray(VAO);
        glDrawArrays(GL_TRIANGLES, 0, 36);
    }

    glDisable(GL_POLYGON_OFFSET_FILL);
    glPolygonMode(GL_FRONT_AND_BACK, GL_FILL); // Reset to fill mode
    glDisable(GL_CULL_FACE);
    glPolygonMode(GL_FRONT_AND_BACK, GL_FILL); // Reset to fill mode
}

void sleep(double milliseconds)
{
    std::this_thread::sleep_for(std::chrono::milliseconds(static_cast<int>(milliseconds)));
}

unsigned int createShaderProgram()
{
    // Build and compile the vertex shader
    unsigned int vertexShader = glCreateShader(GL_VERTEX_SHADER);
    glShaderSource(vertexShader, 1, &vertexShaderSource, NULL);
    glCompileShader(vertexShader);

    // Check for vertex shader compile errors
    int success;
    char infoLog[512];
    glGetShaderiv(vertexShader, GL_COMPILE_STATUS, &success);
    if (!success)
    {
        glGetShaderInfoLog(vertexShader, 512, NULL, infoLog);
        std::cout << "ERROR::SHADER::VERTEX::COMPILATION_FAILED\n" << infoLog << std::endl;
    }

    // Build and compile the fragment shader
    unsigned int fragmentShader = glCreateShader(GL_FRAGMENT_SHADER);
    glShaderSource(fragmentShader, 1, &fragmentShaderSource, NULL);
    glCompileShader(fragmentShader);

    // Check for fragment shader compile errors
    glGetShaderiv(fragmentShader, GL_COMPILE_STATUS, &success);
    if (!success)
    {
        glGetShaderInfoLog(fragmentShader, 512, NULL, infoLog);
        std::cout << "ERROR::SHADER::FRAGMENT::COMPILATION_FAILED\n" << infoLog << std::endl;
    }

    // Link shaders
    unsigned int shaderProgram = glCreateProgram();
    glAttachShader(shaderProgram, vertexShader);
    glAttachShader(shaderProgram, fragmentShader);
    glLinkProgram(shaderProgram);

    // Check for linking errors
    glGetProgramiv(shaderProgram, GL_LINK_STATUS, &success);
    if (!success)
    {
        glGetProgramInfoLog(shaderProgram, 512, NULL, infoLog);
        std::cout << "ERROR::SHADER::PROGRAM::LINKING_FAILED\n" << infoLog << std::endl;
    }

    // Delete the shaders as they're linked into our program now and no longer necessary
    glDeleteShader(vertexShader);
    glDeleteShader(fragmentShader);

    return shaderProgram;
}

unsigned int createTextShaderProgram() {
    const char* vertexShaderSource = R"(
    #version 330 core
    layout (location = 0) in vec4 vertex; // <vec2 pos, vec2 tex>
    
    out vec2 TexCoords;

    uniform mat4 projection;

    void main() {
        gl_Position = projection * vec4(vertex.xy, 0.0, 1.0);
        TexCoords = vertex.zw;
    }
    )";

    const char* fragmentShaderSource = R"(
    #version 330 core
    in vec2 TexCoords;
    out vec4 color;

    uniform sampler2D text;
    uniform vec3 textColor;

    void main() {    
        vec4 sampled = vec4(1.0, 1.0, 1.0, texture(text, TexCoords).r);
        color = vec4(textColor, 1.0) * sampled;
    }
    )";

    unsigned int vertexShader = glCreateShader(GL_VERTEX_SHADER);
    glShaderSource(vertexShader, 1, &vertexShaderSource, NULL);
    glCompileShader(vertexShader);

    unsigned int fragmentShader = glCreateShader(GL_FRAGMENT_SHADER);
    glShaderSource(fragmentShader, 1, &fragmentShaderSource, NULL);
    glCompileShader(fragmentShader);

    unsigned int shaderProgram = glCreateProgram();
    glAttachShader(shaderProgram, vertexShader);
    glAttachShader(shaderProgram, fragmentShader);
    glLinkProgram(shaderProgram);

    glDeleteShader(vertexShader);
    glDeleteShader(fragmentShader);

    return shaderProgram;
}

unsigned int createCubeVAO()
{
    float vertices[] = {
        // positions          // normals
        // Front face
        -0.5f, -0.5f,  0.5f,  0.0f,  0.0f,  1.0f,
         0.5f, -0.5f,  0.5f,  0.0f,  0.0f,  1.0f,
         0.5f,  0.5f,  0.5f,  0.0f,  0.0f,  1.0f,
         0.5f,  0.5f,  0.5f,  0.0f,  0.0f,  1.0f,
        -0.5f,  0.5f,  0.5f,  0.0f,  0.0f,  1.0f,
        -0.5f, -0.5f,  0.5f,  0.0f,  0.0f,  1.0f,

        // Back face
        -0.5f, -0.5f, -0.5f,  0.0f,  0.0f, -1.0f,
         0.5f, -0.5f, -0.5f,  0.0f,  0.0f, -1.0f,
         0.5f,  0.5f, -0.5f,  0.0f,  0.0f, -1.0f,
         0.5f,  0.5f, -0.5f,  0.0f,  0.0f, -1.0f,
        -0.5f,  0.5f, -0.5f,  0.0f,  0.0f, -1.0f,
        -0.5f, -0.5f, -0.5f,  0.0f,  0.0f, -1.0f,

        // Left face
        -0.5f,  0.5f,  0.5f, -1.0f,  0.0f,  0.0f,
        -0.5f,  0.5f, -0.5f, -1.0f,  0.0f,  0.0f,
        -0.5f, -0.5f, -0.5f, -1.0f,  0.0f,  0.0f,
        -0.5f, -0.5f, -0.5f, -1.0f,  0.0f,  0.0f,
        -0.5f, -0.5f,  0.5f, -1.0f,  0.0f,  0.0f,
        -0.5f,  0.5f,  0.5f, -1.0f,  0.0f,  0.0f,

        // Right face
         0.5f,  0.5f,  0.5f,  1.0f,  0.0f,  0.0f,
         0.5f,  0.5f, -0.5f,  1.0f,  0.0f,  0.0f,
         0.5f, -0.5f, -0.5f,  1.0f,  0.0f,  0.0f,
         0.5f, -0.5f, -0.5f,  1.0f,  0.0f,  0.0f,
         0.5f, -0.5f,  0.5f,  1.0f,  0.0f,  0.0f,
         0.5f,  0.5f,  0.5f,  1.0f,  0.0f,  0.0f,

        // Bottom face
        -0.5f, -0.5f, -0.5f,  0.0f, -1.0f,  0.0f,
         0.5f, -0.5f, -0.5f,  0.0f, -1.0f,  0.0f,
         0.5f, -0.5f,  0.5f,  0.0f, -1.0f,  0.0f,
         0.5f, -0.5f,  0.5f,  0.0f, -1.0f,  0.0f,
        -0.5f, -0.5f,  0.5f,  0.0f, -1.0f,  0.0f,
        -0.5f, -0.5f, -0.5f,  0.0f, -1.0f,  0.0f,

        // Top face
        -0.5f,  0.5f, -0.5f,  0.0f,  1.0f,  0.0f,
         0.5f,  0.5f, -0.5f,  0.0f,  1.0f,  0.0f,
         0.5f,  0.5f,  0.5f,  0.0f,  1.0f,  0.0f,
         0.5f,  0.5f,  0.5f,  0.0f,  1.0f,  0.0f,
        -0.5f,  0.5f,  0.5f,  0.0f,  1.0f,  0.0f,
        -0.5f,  0.5f, -0.5f,  0.0f,  1.0f,  0.0f
    };

    unsigned int VBO, VAO;
    glGenVertexArrays(1, &VAO);
    glGenBuffers(1, &VBO);

    glBindVertexArray(VAO);

    glBindBuffer(GL_ARRAY_BUFFER, VBO);
    glBufferData(GL_ARRAY_BUFFER, sizeof(vertices), vertices, GL_STATIC_DRAW);

    glVertexAttribPointer(0, 3, GL_FLOAT, GL_FALSE, 6 * sizeof(float), (void*)0);
    glEnableVertexAttribArray(0);

    glVertexAttribPointer(1, 3, GL_FLOAT, GL_FALSE, 6 * sizeof(float), (void*)(3 * sizeof(float)));
    glEnableVertexAttribArray(1);

    glBindBuffer(GL_ARRAY_BUFFER, 0); 
    glBindVertexArray(0); 

    return VAO;
}

void framebuffer_size_callback(GLFWwindow* window, int width, int height) {
    glViewport(0, 0, width, height);
}

TextRenderer* textRenderer;

<<<<<<< HEAD
// Output FPS counter to console
void displayFPS()
{
    static double lastTime = getCurrentTime();
    static int nbFrames = 0;
    double currentTime = getCurrentTime();
    nbFrames++;
    if (currentTime - lastTime >= 1000.0) { // If last prinf() was more than 1 sec ago
        // printf and reset timer
        printf("%f ms/frame\n", 1000.0 / double(nbFrames));
        printf("%f FPS\n", double(nbFrames));
        nbFrames = 0;
        lastTime += 1000.0;
    }

    // Render FPS counter
    std::string fpsText = "FPS: " + std::to_string(nbFrames);
    textRenderer->RenderText(fpsText, 10.0f, 580.0f, 1.0f, glm::vec3(1.0f, 1.0f, 1.0f));
}


=======
>>>>>>> 67fbf3fb
int gameLoop()
{
    Renderer& renderer = Renderer::getInstance();

    renderer.initGLFW();
    renderer.setRenderVersion(3, 3);

    GLFWwindow* window = glfwCreateWindow(800, 600, "Voxel Engine", NULL, NULL);

    if (window == NULL)
    {
        std::cout << "Failed to create GLFW window" << std::endl;
        glfwTerminate();
        return -1;
    }
    
    glfwMakeContextCurrent(window);
    glfwSetFramebufferSizeCallback(window, framebuffer_size_callback); // Set the framebuffer size callback
    glfwSetCursorPosCallback(window, mouse_callback);
    glfwSetInputMode(window, GLFW_CURSOR, GLFW_CURSOR_DISABLED);
    glfwSetScrollCallback(window, scroll_callback);

    renderer.initGLAD();

    renderer.setViewPort(800, 600);
    renderer.enableDepthTesting();
    renderer.enableFaceCulling();
    renderer.enableMSAA();

    unsigned int shaderProgram = createShaderProgram();
    
    unsigned int VAO = createCubeVAO();

    World world = generateWorld();

    unsigned int textShaderProgram = createTextShaderProgram();
    textRenderer = new TextRenderer("fonts/Roboto-Light.ttf", 24, textShaderProgram);

    LightingManager lightingManager;
    lightingManager.setupPointLights();

    float deltaTime = 0.0f;
    float lastFrame = 0.0f;

    float frameRate = 60.0f;
    float frameTime = 1000.0f / frameRate;

    // Loops until window is closed & application is told to stop
    while (!glfwWindowShouldClose(window))
    {
        float currentFrame = glfwGetTime();
        deltaTime = currentFrame - lastFrame;
        lastFrame = currentFrame;

        processInput(window, deltaTime);

        update(deltaTime, lightingManager);

        render(VAO, shaderProgram, world);

        glfwSwapBuffers(window);

        renderer.displayFPS();

        // MUST GO AT END OF GAME LOOP
        sleep(frameTime - (glfwGetTime() - currentFrame) * 1000.0);
    }
    glfwTerminate();
    return 0;
}

// Entry point
int main()
{
    return gameLoop();
}<|MERGE_RESOLUTION|>--- conflicted
+++ resolved
@@ -21,10 +21,7 @@
 #include "Frustum.h"
 #include "TextRenderer.h"
 #include "Renderer.h"
-<<<<<<< HEAD
-=======
 #include "LightingManager.h"
->>>>>>> 67fbf3fb
 
 // set camera position above the terrain
 Camera camera(glm::vec3(16.0f, 20.0f, 16.0f), glm::vec3(0.0f, 1.0f, 0.0f), -90.0f, -45.0f);
@@ -362,30 +359,6 @@
 
 TextRenderer* textRenderer;
 
-<<<<<<< HEAD
-// Output FPS counter to console
-void displayFPS()
-{
-    static double lastTime = getCurrentTime();
-    static int nbFrames = 0;
-    double currentTime = getCurrentTime();
-    nbFrames++;
-    if (currentTime - lastTime >= 1000.0) { // If last prinf() was more than 1 sec ago
-        // printf and reset timer
-        printf("%f ms/frame\n", 1000.0 / double(nbFrames));
-        printf("%f FPS\n", double(nbFrames));
-        nbFrames = 0;
-        lastTime += 1000.0;
-    }
-
-    // Render FPS counter
-    std::string fpsText = "FPS: " + std::to_string(nbFrames);
-    textRenderer->RenderText(fpsText, 10.0f, 580.0f, 1.0f, glm::vec3(1.0f, 1.0f, 1.0f));
-}
-
-
-=======
->>>>>>> 67fbf3fb
 int gameLoop()
 {
     Renderer& renderer = Renderer::getInstance();
