--- conflicted
+++ resolved
@@ -11,186 +11,177 @@
 #include "VertexArray.h"
 
 namespace Engine {
-    /**
-     * @brief The Renderer class handles all rendering operations in the engine
-     */
-    Renderer::Renderer() {}
+/**
+ * @brief The Renderer class handles all rendering operations in the engine
+ */
+Renderer::Renderer() {}
 
-    Renderer::~Renderer() {}
+Renderer::~Renderer() {}
 
-    /**
-     * @brief Initialize the renderer and graphics context
-     * @details Sets up GLAD and creates camera instances
-     */
-    void Renderer::Initialize() {
-        // Initialize OpenGL
-        if (!gladLoadGLLoader((GLADloadproc)glfwGetProcAddress)) {
-            ASSERT(false && "Failed to initialize GLAD");
-            return;
-        }
-
-        // Setup OpenGL state
-        glEnable(GL_DEPTH_TEST);
-        glEnable(GL_BLEND);
-        glBlendFunc(GL_SRC_ALPHA, GL_ONE_MINUS_SRC_ALPHA);
-
-        // Initialize cameras
-        m_Camera = std::make_shared<OrthographicCamera>(-1.6f, 1.6f, -0.9f, 0.9f);
-        m_PerspectiveCamera = std::make_shared<PerspectiveCamera>(45.0f, 1280.0f/720.0f);
-        
-        ASSERT(m_Camera != nullptr && "Failed to create orthographic camera");
-        ASSERT(m_PerspectiveCamera != nullptr && "Failed to create perspective camera");
+/**
+ * @brief Initialize the renderer and graphics context
+ * @details Sets up GLAD and creates camera instances
+ */
+void Renderer::Initialize() {
+    // Initialize OpenGL
+    if (!gladLoadGLLoader((GLADloadproc)glfwGetProcAddress)) {
+        ASSERT(false && "Failed to initialize GLAD");
+        return;
     }
 
-    /**
-     * @brief Submit a render command to the queue
-     * @param vertexArray The vertex array object to render
-     * @param material The material to use for rendering
-     * @param transform The transform matrix for the object
-     * @param primitiveType The OpenGL primitive type to render
-     */
-    void Renderer::Submit(const std::shared_ptr<VertexArray>& vertexArray,
-        const std::shared_ptr<Material>& material,
-        const Transform& transform,
-        GLenum primitiveType) 
-    {
-        // Assert valid parameters
-        ASSERT(vertexArray != nullptr && "Null vertex array submitted");
-        ASSERT(material != nullptr && "Null material submitted");
-        ASSERT(material->GetShader() != nullptr && "Material has null shader");
-        
-        // Assert valid primitive type
-        ASSERT(primitiveType == GL_TRIANGLES || primitiveType == GL_LINES || 
-               primitiveType == GL_POINTS && "Invalid primitive type");
+    // Setup OpenGL state
+    glEnable(GL_DEPTH_TEST);
+    glEnable(GL_BLEND);
+    glBlendFunc(GL_SRC_ALPHA, GL_ONE_MINUS_SRC_ALPHA);
 
-        // Don't bind or set uniforms here, just submit the command
-        RenderCommand command;
-        command.vertexArray = vertexArray;
-        command.material = material;
-        command.primitiveType = primitiveType;
-        command.transform = transform;
-        
-        std::lock_guard<std::mutex> lock(m_QueueMutex);
-        m_CommandQueue.push(command);
+    // Initialize cameras
+    m_Camera = std::make_shared<OrthographicCamera>(-1.6f, 1.6f, -0.9f, 0.9f);
+    m_PerspectiveCamera = std::make_shared<PerspectiveCamera>(45.0f, 1280.0f / 720.0f);
+
+    ASSERT(m_Camera != nullptr && "Failed to create orthographic camera");
+    ASSERT(m_PerspectiveCamera != nullptr && "Failed to create perspective camera");
+}
+
+/**
+ * @brief Submit a render command to the queue
+ * @param vertexArray The vertex array object to render
+ * @param material The material to use for rendering
+ * @param transform The transform matrix for the object
+ * @param primitiveType The OpenGL primitive type to render
+ */
+void Renderer::Submit(const std::shared_ptr<VertexArray>& vertexArray,
+                      const std::shared_ptr<Material>& material, const Transform& transform,
+                      GLenum primitiveType) {
+    // Assert valid parameters
+    ASSERT(vertexArray != nullptr && "Null vertex array submitted");
+    ASSERT(material != nullptr && "Null material submitted");
+    ASSERT(material->GetShader() != nullptr && "Material has null shader");
+
+    // Assert valid primitive type
+    ASSERT(primitiveType == GL_TRIANGLES || primitiveType == GL_LINES ||
+           primitiveType == GL_POINTS && "Invalid primitive type");
+
+    // Don't bind or set uniforms here, just submit the command
+    RenderCommand command;
+    command.vertexArray = vertexArray;
+    command.material = material;
+    command.primitiveType = primitiveType;
+    command.transform = transform;
+
+    std::lock_guard<std::mutex> lock(m_QueueMutex);
+    m_CommandQueue.push(command);
+}
+
+/**
+ * @brief Process and execute all queued render commands
+ * @details Processes commands in parallel using the TaskSystem and renders on the main thread
+ */
+void Renderer::Flush() {
+    // Assert we're not recursively processing frames
+    if (m_ProcessingFrame.exchange(true)) {
+        ASSERT(false && "Already processing a frame");
+        return;  // Already processing a frame
     }
 
-    /**
-     * @brief Process and execute all queued render commands
-     * @details Processes commands in parallel using the TaskSystem and renders on the main thread
-     */
-    void Renderer::Flush() {
-        // Assert we're not recursively processing frames
-        if (m_ProcessingFrame.exchange(true)) {
-            ASSERT(false && "Already processing a frame");
-            return; // Already processing a frame
-        }
-
-        std::vector<PreprocessedRenderCommand> commands;
-        {
-            std::lock_guard<std::mutex> lock(m_QueueMutex);
-            while (!m_CommandQueue.empty()) {
-                commands.push_back({
-                    m_CommandQueue.front().vertexArray,
-                    m_CommandQueue.front().material,
-                    m_CommandQueue.front().primitiveType,
-                    m_CommandQueue.front().transform.GetModelMatrix()
-                });
-                m_CommandQueue.pop();
-            }
-        }
-
-        static bool taskSystemInitialized = false;
-        if (!taskSystemInitialized) {
-            TaskSystem::Get().Initialize();
-            taskSystemInitialized = true;
-        }
-
-        // Process commands in parallel using TaskSystem
-        std::vector<std::future<void>> futures;
-        const size_t batchSize = 64; // Number of commands to process per task
-        
-        for (size_t i = 0; i < commands.size(); i += batchSize) {
-            size_t end = std::min(i + batchSize, commands.size());
-            futures.push_back(TaskSystem::Get().EnqueueTask([this, &commands, i, end]() {
-                for (size_t j = i; j < end; j++) {
-                    auto& cmd = commands[j];
-                    // Do CPU-intensive work here (transformations, frustum culling, etc.)
-                }
-            }));
-        }
-
-        for (auto& future : futures) {
-            future.wait();
-        }
-
-        // Execute render commands on main thread
-        for (const auto& command : commands) {
-            // Assert required components are valid before rendering
-            ASSERT(command.vertexArray->GetIndexBuffer() != nullptr && "Null index buffer");
-            ASSERT(command.vertexArray->GetIndexBuffer()->GetCount() > 0 && "Empty index buffer");
-            
-            command.material->Bind();
-            auto shader = command.material->GetShader();
-            ASSERT(shader != nullptr && "Null shader in material");
-            
-            if (m_CameraType == CameraType::Orthographic) {
-                shader->SetMat4("u_ViewProjection", m_Camera->GetViewProjectionMatrix());
-            } else {
-                shader->SetMat4("u_ViewProjection", m_PerspectiveCamera->GetViewProjectionMatrix());
-            }
-            shader->SetMat4("u_Model", command.modelMatrix);
-            
-            command.vertexArray->Bind();
-            glDrawElements(command.primitiveType, 
-                command.vertexArray->GetIndexBuffer()->GetCount(), 
-                GL_UNSIGNED_INT, 
-                nullptr);
-                
-            command.vertexArray->Unbind();
-            command.material->Unbind();
-        }
-
-        m_ProcessingFrame = false;
-    }
-
-    /**
-     * @brief Trigger a draw operation by flushing the command queue
-     */
-    void Renderer::Draw() {
-        Flush();
-        if (Profiler::Get().IsProfilingFrames()) {
-            Profiler::Get().EndFrame();
+    std::vector<PreprocessedRenderCommand> commands;
+    {
+        std::lock_guard<std::mutex> lock(m_QueueMutex);
+        while (!m_CommandQueue.empty()) {
+            commands.push_back({m_CommandQueue.front().vertexArray, m_CommandQueue.front().material,
+                                m_CommandQueue.front().primitiveType,
+                                m_CommandQueue.front().transform.GetModelMatrix()});
+            m_CommandQueue.pop();
         }
     }
 
-    /**
-     * @brief Sets the active camera type for rendering
-     * 
-     * @param type The camera type to use for subsequent rendering operations
-     *             Must be either Orthographic or Perspective
-     * 
-     * @pre The provided camera type must be either CameraType::Orthographic or CameraType::Perspective
-     * @throws Assertion error if an invalid camera type is provided
-     * 
-     * @note This method updates the internal camera type used by the renderer
-     */
-    void Renderer::SetCameraType(CameraType type) {
-        // Assert valid camera type
-        ASSERT(type == CameraType::Orthographic || type == CameraType::Perspective && 
-               "Invalid camera type");
-        m_CameraType = type;
+    static bool taskSystemInitialized = false;
+    if (!taskSystemInitialized) {
+        TaskSystem::Get().Initialize();
+        taskSystemInitialized = true;
     }
-<<<<<<< HEAD
-=======
 
-    /**
+    // Process commands in parallel using TaskSystem
+    std::vector<std::future<void>> futures;
+    const size_t batchSize = 64;  // Number of commands to process per task
+
+    for (size_t i = 0; i < commands.size(); i += batchSize) {
+        size_t end = std::min(i + batchSize, commands.size());
+        futures.push_back(TaskSystem::Get().EnqueueTask([this, &commands, i, end]() {
+            for (size_t j = i; j < end; j++) {
+                auto& cmd = commands[j];
+                // Do CPU-intensive work here (transformations, frustum culling, etc.)
+            }
+        }));
+    }
+
+    for (auto& future : futures) {
+        future.wait();
+    }
+
+    // Execute render commands on main thread
+    for (const auto& command : commands) {
+        // Assert required components are valid before rendering
+        ASSERT(command.vertexArray->GetIndexBuffer() != nullptr && "Null index buffer");
+        ASSERT(command.vertexArray->GetIndexBuffer()->GetCount() > 0 && "Empty index buffer");
+
+        command.material->Bind();
+        auto shader = command.material->GetShader();
+        ASSERT(shader != nullptr && "Null shader in material");
+
+        if (m_CameraType == CameraType::Orthographic) {
+            shader->SetMat4("u_ViewProjection", m_Camera->GetViewProjectionMatrix());
+        } else {
+            shader->SetMat4("u_ViewProjection", m_PerspectiveCamera->GetViewProjectionMatrix());
+        }
+        shader->SetMat4("u_Model", command.modelMatrix);
+
+        command.vertexArray->Bind();
+        glDrawElements(command.primitiveType, command.vertexArray->GetIndexBuffer()->GetCount(),
+                       GL_UNSIGNED_INT, nullptr);
+
+        command.vertexArray->Unbind();
+        command.material->Unbind();
+    }
+
+    m_ProcessingFrame = false;
+}
+
+/**
+ * @brief Trigger a draw operation by flushing the command queue
+ */
+void Renderer::Draw() {
+    Flush();
+    if (Profiler::Get().IsProfilingFrames()) {
+        Profiler::Get().EndFrame();
+    }
+}
+
+/**
+ * @brief Sets the active camera type for rendering
+ *
+ * @param type The camera type to use for subsequent rendering operations
+ *             Must be either Orthographic or Perspective
+ *
+ * @pre The provided camera type must be either CameraType::Orthographic or CameraType::Perspective
+ * @throws Assertion error if an invalid camera type is provided
+ *
+ * @note This method updates the internal camera type used by the renderer
+ */
+void Renderer::SetCameraType(CameraType type) {
+    // Assert valid camera type
+    ASSERT(type == CameraType::Orthographic ||
+           type == CameraType::Perspective && "Invalid camera type");
+    m_CameraType = type;
+}
+
+/**
  * @brief Triggers the rendering process by flushing all queued render commands.
  *
  * This method calls the Flush() method to process and execute all pending render commands
  * in the render queue. It serves as a simple wrapper method to initiate the rendering pipeline.
  *
- * @note This method ensures that all queued rendering commands are processed and drawn to the screen.
+ * @note This method ensures that all queued rendering commands are processed and drawn to the
+ * screen.
  */
 void Renderer::Render() { Flush(); }
->>>>>>> 934f9ca9
-}+}  // namespace Engine