-- Create build directory structure
local buildDir = "build/assets/scripts"
local scriptDir = "sandbox/assets/scripts"

engine.trace("Creating build directory: " .. buildDir)


if not engine.exists(buildDir) then
    local success = engine.mkdir(buildDir)
    if not success then
        engine.error(string.format("Failed to create directory" .. buildDir))
        return
    end
end

local function copyScript(name)
    local function closeFiles(source, dest)
        if source then source:close() end
        if dest then dest:close() end
    end
<<<<<<< HEAD
=======
    local function isPathSafe(path)
        return not path:match("%.%.")
    end

    if not isPathSafe(name) then
        engine.warn(string.format("Invalid script name (potential path traversal): %s", name))
        return false
    end
>>>>>>> 85628e1b

    local sourcePath = scriptDir .. "/" .. name
    local destPath = buildDir .. "/" .. name

    local source, sourceErr = io.open(sourcePath, "rb")
    if not source then
<<<<<<< HEAD
        engine.warn(string.format("Could not open source script " .. sourcePath .. ": " .. sourceErr))
=======
        engine.warn(string.format("Could not open source script ", sourcePath, ": ", sourceErr))
>>>>>>> 85628e1b
        return false
    end
    
    local MAX_FILE_SIZE = 10 * 1024 * 1024  -- 10MB limit
    
    local size = source:seek("end")
    source:seek("set")
    if size > MAX_FILE_SIZE then
        engine.warn(string.format("Script %s is too large (%d bytes > %d bytes limit)",
                                 sourcePath, size, MAX_FILE_SIZE))
        closeFiles(source)
        return false
    end

    local content = source:read("*all")
    if not content then
        engine.warn(string.format("Failed to read from ", sourcePath))
        closeFiles(source)
        return false
    end
    
    local dest, destErr = io.open(destPath, "wb")
    if not dest then
<<<<<<< HEAD
        engine.warn(string.format("Failed to create destination file" .. destPath .. ": " .. destErr))
=======
        engine.warn(string.format("Failed to create destination file", destPath, ": ", destErr))
>>>>>>> 85628e1b
        closeFiles(source)
        return false
    end
    
    local success = dest:write(content)
    if not success then
        engine.warn(string.format("Failed to write to ", destPath))
        closeFiles(source, dest)
        return false
    end

    closeFiles(source, dest)
    return true
end

-- Only copy scripts, don't execute them
local scripts = { "main.lua", "engine.lua" }
for _, script in ipairs(scripts) do
    if not copyScript(script) then
        engine.warn("Failed to copy " .. script)
        return
    end
end

engine.trace("init.lua execution complete")<|MERGE_RESOLUTION|>--- conflicted
+++ resolved
@@ -18,28 +18,13 @@
         if source then source:close() end
         if dest then dest:close() end
     end
-<<<<<<< HEAD
-=======
-    local function isPathSafe(path)
-        return not path:match("%.%.")
-    end
-
-    if not isPathSafe(name) then
-        engine.warn(string.format("Invalid script name (potential path traversal): %s", name))
-        return false
-    end
->>>>>>> 85628e1b
 
     local sourcePath = scriptDir .. "/" .. name
     local destPath = buildDir .. "/" .. name
 
     local source, sourceErr = io.open(sourcePath, "rb")
     if not source then
-<<<<<<< HEAD
         engine.warn(string.format("Could not open source script " .. sourcePath .. ": " .. sourceErr))
-=======
-        engine.warn(string.format("Could not open source script ", sourcePath, ": ", sourceErr))
->>>>>>> 85628e1b
         return false
     end
     
@@ -63,11 +48,8 @@
     
     local dest, destErr = io.open(destPath, "wb")
     if not dest then
-<<<<<<< HEAD
         engine.warn(string.format("Failed to create destination file" .. destPath .. ": " .. destErr))
-=======
-        engine.warn(string.format("Failed to create destination file", destPath, ": ", destErr))
->>>>>>> 85628e1b
+
         closeFiles(source)
         return false
     end
