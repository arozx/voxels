--- conflicted
+++ resolved
@@ -19,14 +19,10 @@
         uses: actions/checkout@v4
         with:
           fetch-depth: 0  # Ensure full history for analysis
-<<<<<<< HEAD
- 
-=======
           
       - name: Update submodules
         run: git submodule update --init --recursive
   
->>>>>>> 9af5e4d6
       # Step 2: Install dependencies
       - name: Install dependencies
         run: |
