--- conflicted
+++ resolved
@@ -105,15 +105,8 @@
     ${CMAKE_SOURCE_DIR}/external/sol2
 )
 
-<<<<<<< HEAD
-target_link_libraries(voxel-engine PUBLIC
-    glfw
-=======
-include_directories("/usr/include/lua5.4")
-
 target_link_libraries(voxel-engine PUBLIC 
     glfw 
->>>>>>> f17764ff
     OpenGL::GL
     glad
     ${LUA_LIBRARIES}  # Add Lua libraries
